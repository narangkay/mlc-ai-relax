/*
 * Licensed to the Apache Software Foundation (ASF) under one
 * or more contributor license agreements.  See the NOTICE file
 * distributed with this work for additional information
 * regarding copyright ownership.  The ASF licenses this file
 * to you under the Apache License, Version 2.0 (the
 * "License"); you may not use this file except in compliance
 * with the License.  You may obtain a copy of the License at
 *
 *   http://www.apache.org/licenses/LICENSE-2.0
 *
 * Unless required by applicable law or agreed to in writing,
 * software distributed under the License is distributed on an
 * "AS IS" BASIS, WITHOUT WARRANTIES OR CONDITIONS OF ANY
 * KIND, either express or implied.  See the License for the
 * specific language governing permissions and limitations
 * under the License.
 */

/**
 * TVM JS Wasm Runtime library.
 */
import { Pointer, PtrOffset, SizeOf, ArgTypeCode } from "./ctypes";
import { Disposable } from "./types";
import { Memory, CachedCallStack } from "./memory";
import { assert, StringToUint8Array } from "./support";
import { Environment } from "./environment";
import { FunctionInfo, WebGPUContext } from "./webgpu";

import * as compact from "./compact";
import * as ctypes from "./ctypes";

/**
 * Type for PackedFunc inthe TVMRuntime.
 */
export type PackedFunc = ((...args: any) => any) &
  Disposable & { _tvmPackedCell: PackedFuncCell };

/**
 * @internal
 * FFI Library wrapper, maintains most runtime states.
 */
class FFILibrary implements Disposable {
  wasm32: boolean;
  memory: Memory;
  exports: Record<string, Function>;
  webGPUContext?: WebGPUContext;
  private wasmInstance: WebAssembly.Instance;
  private recycledCallStacks: Array<CachedCallStack> = [];

  constructor(
    wasmInstance: WebAssembly.Instance,
    imports: Record<string, any>
  ) {
    this.wasmInstance = wasmInstance;
    this.memory = new Memory(this.detectWasmMemory(this.wasmInstance, imports));
    assert(
      this.wasmInstance.exports !== undefined,
      "Expect the library module contains exports"
    );
    this.exports = this.wasmInstance.exports as Record<string, Function>;
    this.wasm32 = this.memory.wasm32;
    this.validateInstance();
  }

  dispose(): void {
    while (this.recycledCallStacks.length != 0) {
      (this.recycledCallStacks.pop() as Disposable).dispose();
    }
    this.webGPUContext?.dispose();
  }

  sizeofPtr(): number {
    return this.memory.sizeofPtr();
  }

  checkCall(code: number): void {
    if (code != 0) {
      const msgPtr = (this.exports
        .TVMGetLastError as ctypes.FTVMGetLastError)();
      throw new Error("TVMError: " + this.memory.loadCString(msgPtr));
    }
  }

  getOrAllocCallStack(): CachedCallStack {
    if (this.recycledCallStacks.length != 0) {
      return this.recycledCallStacks.pop() as CachedCallStack;
    }
    return new CachedCallStack(
      this.memory,
      this.exports.TVMWasmAllocSpace as ctypes.FTVMWasmAllocSpace,
      this.exports.TVMWasmFreeSpace as ctypes.FTVMWasmFreeSpace
    );
  }

  recycleCallStack(callstack: CachedCallStack): void {
    callstack.reset();
    this.recycledCallStacks.push(callstack);
  }

  private validateInstance(): void {
    this.checkExports(["TVMWasmAllocSpace", "TVMWasmFreeSpace", "TVMFuncFree"]);
  }

  private checkExports(funcNames: Array<string>): void {
    const missList = [];
    for (const name of funcNames) {
      const f = this.exports[name];
      if (!(f instanceof Function)) {
        missList.push(name);
      }
    }
    if (missList.length != 0) {
      throw new Error("Cannot find " + missList + " in exports");
    }
  }

  private detectWasmMemory(
    instance: WebAssembly.Instance,
    imports: Record<string, any>
  ): WebAssembly.Memory {
    if (instance.exports.memory instanceof WebAssembly.Memory) {
      return instance.exports.memory;
    }
    if (imports.env && imports.env.memory instanceof WebAssembly.Memory) {
      return imports.env.memory;
    }

    throw new Error(
      "Cannt detect wasm memory from imports " +
      imports +
      " or exports" +
      instance.exports
    );
  }
}

/**
 * @internal
 * Manages extra runtime context for the runtime.
 */
class RuntimeContext implements Disposable {
  arrayGetItem: PackedFunc;
  arrayGetSize: PackedFunc;
  arrayMake: PackedFunc;
  stringMake: PackedFunc;
  getFFIString: PackedFunc;
  getSysLib: PackedFunc;
  arrayCacheGet: PackedFunc;
  arrayCacheUpdate: PackedFunc;
  arrayCacheRemove: PackedFunc;
  arrayCacheClear: PackedFunc;
  arrayDecodeStorage: PackedFunc;
  paramModuleFromCache: PackedFunc;
  makeShapeTuple: PackedFunc;
  ndarrayCreateView: PackedFunc;
  sampleTopPFromLogits: PackedFunc;
  applyRepetitionPenalty: PackedFunc;
  applySoftmaxWithTemperature: PackedFunc;

  private autoDisposeScope: Array<Array<Disposable | undefined>> = [];

  constructor(getGlobalFunc: (name: string) => PackedFunc) {
    this.arrayGetItem = getGlobalFunc("runtime.ArrayGetItem");
    this.arrayGetSize = getGlobalFunc("runtime.ArraySize");
    this.arrayMake = getGlobalFunc("runtime.Array");
    this.stringMake = getGlobalFunc("runtime.String");
    this.getFFIString = getGlobalFunc("runtime.GetFFIString");
    this.getSysLib = getGlobalFunc("runtime.SystemLib");
    this.arrayCacheGet = getGlobalFunc("vm.builtin.ndarray_cache.get");
    this.arrayCacheRemove = getGlobalFunc("vm.builtin.ndarray_cache.remove");
    this.arrayCacheUpdate = getGlobalFunc("vm.builtin.ndarray_cache.update");
    this.arrayCacheClear = getGlobalFunc("vm.builtin.ndarray_cache.clear");
    this.arrayDecodeStorage = getGlobalFunc("tvmjs.array.decode_storage");
    this.paramModuleFromCache = getGlobalFunc("vm.builtin.param_module_from_cache");
    this.makeShapeTuple = getGlobalFunc("runtime.ShapeTuple");
    this.ndarrayCreateView = getGlobalFunc("runtime.TVMArrayCreateView");
    this.sampleTopPFromLogits = getGlobalFunc("vm.builtin.sample_top_p_from_logits");
    this.applyRepetitionPenalty = getGlobalFunc("vm.builtin.apply_repetition_penalty");
    this.applySoftmaxWithTemperature = getGlobalFunc("vm.builtin.apply_softmax_with_temperature");
  }

  dispose(): void {
    // call array cache clear to clear all cached items
    this.arrayCacheClear.dispose();
    this.arrayGetItem.dispose();
    this.arrayGetSize.dispose();
    this.arrayMake.dispose();
    this.stringMake.dispose();
    this.getFFIString.dispose();
    this.arrayCacheGet.dispose();
    this.arrayCacheRemove.dispose();
    this.arrayCacheUpdate.dispose();
    this.arrayCacheClear.dispose();
    this.arrayDecodeStorage.dispose();
    this.paramModuleFromCache.dispose();
    this.makeShapeTuple.dispose();
    this.ndarrayCreateView.dispose();
    this.sampleTopPFromLogits.dispose();
    this.applyRepetitionPenalty.dispose();
    this.applySoftmaxWithTemperature.dispose();
  }

  beginScope(): void {
    this.autoDisposeScope.push([]);
  }

  endScope(): void {
    if (this.autoDisposeScope.length == 0) {
      throw Error("tvm.endScope called when the stack is empty.");
    }
    // automatically dispose all the tracked values in the current scope.
    const currScope = this.autoDisposeScope.pop() as Array<Disposable | undefined>;
    for (let i = 0; i < currScope.length; ++i) {
      const val = currScope[i];
      if (val !== undefined) {
        val.dispose();
      }
    }
  }

  /**
   * Track object for dispose in current scope.
   *
   * @param obj The object to be tracked.
   * @returns the same object.
   * @note This function only needs to be called for raw system C API values.
   *       The return value of PackedFunc will be automatically tracked.
   */
  attachToCurrentScope<T extends Disposable>(obj: T): T {
    if (this.autoDisposeScope.length == 0) {
      throw Error("Must call beginScope to use functions that returns TVM objects");
    }
    const currScope = this.autoDisposeScope[this.autoDisposeScope.length - 1];
    currScope.push(obj);
    return obj;
  }

  moveToParentScope<T extends Disposable>(obj: T): T {
    this.detachFromCurrentScope(obj);
    if (this.autoDisposeScope.length < 2) {
      throw Error("moveToParentScope: Parent scope do not exist");
    }
    const parentScope = this.autoDisposeScope[this.autoDisposeScope.length - 2];
    parentScope.push(obj);
    return obj;
  }

  detachFromCurrentScope<T extends Disposable>(obj: T): T {
    const currScope = this.autoDisposeScope[this.autoDisposeScope.length - 1];
    let occurance = 0;
    for (let i = 0; i < currScope.length; ++i) {
      if (currScope[i] === obj) {
        occurance += 1;
        currScope[i] = undefined;
      }
    }
    if (occurance == 0) {
      throw Error("Cannot find obj in the current auto conversion pool");
    }
    if (occurance > 1) {
      throw Error("Value attached to scope multiple times");
    }
    return obj;
  }
}

/**
 * A typed scalar constant used to represent a typed number
 * argument to PackedFunc calls.
 */
export class Scalar {
  /** The value. */
  value: number;
  /** The data type of the scalar. */
  dtype: string;

  constructor(value: number, dtype: string) {
    this.value = value;
    this.dtype = dtype;
  }
}

/**
 * Cell holds the PackedFunc object.
 */
class PackedFuncCell implements Disposable {
  private handle: Pointer;
  private lib: FFILibrary;

  constructor(handle: Pointer, lib: FFILibrary) {
    this.handle = handle;
    this.lib = lib;
  }

  dispose(): void {
    if (this.handle != 0) {
      this.lib.checkCall(
        (this.lib.exports.TVMFuncFree as ctypes.FTVMFuncFree)(this.handle)
      );
      this.handle = 0;
    }
  }

  getHandle(requireNotNull: boolean = true): Pointer {
    if (requireNotNull && this.handle == 0) {
      throw Error("PackedFunc has already been disposed");
    }
    return this.handle;
  }
}

const DeviceEnumToStr: Record<number, string> = {
  1: "cpu",
  2: "cuda",
  4: "opencl",
  8: "metal",
  15: "webgpu"
};

const DeviceStrToEnum: Record<string, number> = {
  cpu: 1,
  cuda: 2,
  cl: 4,
  opencl: 4,
  vulkan: 7,
  metal: 8,
  webgpu: 15
};

/**
 * Represent a runtime context where a NDArray can reside.
 */
export class DLDevice {
  /** The device type code of the device. */
  deviceType: number;
  /** The device index. */
  deviceId: number;

  private lib: FFILibrary;

  constructor(deviceType: number | string, deviceId: number, lib: FFILibrary) {
    const tp = typeof deviceType;
    if (tp == "string") {
      this.deviceType = DeviceStrToEnum[deviceType];
      if (this.deviceType == undefined) {
        throw new Error("Cannot recogonize deviceType " + deviceType);
      }
    } else if (tp == "number") {
      this.deviceType = deviceType as number;
    } else {
      throw new Error("Cannot take type " + tp + " as deviceType");
    }
    this.deviceId = deviceId;
    this.lib = lib;
  }

  /**
   * Synchronize the device
   */
  async sync(): Promise<void> {
    if (this.deviceType == DeviceStrToEnum.webgpu) {
      assert(this.lib.webGPUContext !== undefined);
      await this.lib.webGPUContext.sync();
    }
  }

  toString(): string {
    return (
      DeviceEnumToStr[this.deviceType] + "(" + this.deviceId.toString() + ")"
    );
  }
}
/**
 * The data type code in DLDataType
 */
export const enum DLDataTypeCode {
  Int = 0,
  UInt = 1,
  Float = 2,
  OpaqueHandle = 3
}

const DLDataTypeCodeToStr: Record<number, string> = {
  0: "int",
  1: "uint",
  2: "float",
  3: "handle",
};

/**
 * Runtime data type of NDArray.
 */
export class DLDataType {
  /** The type code */
  code: number;
  /** Number of bits in the data type. */
  bits: number;
  /** Number of vector lanes. */
  lanes: number;

  constructor(code: number, bits: number, lanes: number) {
    this.code = code;
    this.bits = bits;
    this.lanes = lanes;
  }

  toString(): string {
    const ret = DLDataTypeCodeToStr[this.code] + this.bits.toString();
    if (this.lanes != 1) {
      return ret + "x" + this.lanes.toString();
    } else {
      return ret;
    }
  }

  numStorageBytes(): number {
    return (this.bits * this.lanes + 7) >> 3;
  }
}

/**
 * n-dimnesional array.
 */
export class NDArray implements Disposable {
  /** Internal array handle. */
  private handle: Pointer;
  /** Number of dimensions. */
  ndim: number;
  /** Data type of the array. */
  dtype: string;
  /** Shape of the array. */
  shape: Array<number>;
  /** Device of the array. */
  device: DLDevice;
  /** Whether it is a temporary view that can become invalid after the call. */
  isView: boolean;
  private byteOffset: number;
  private dltensor: Pointer;
  private dataPtr: Pointer;
  private lib: FFILibrary;
  private ctx: RuntimeContext;
  private dlDataType: DLDataType;

  constructor(handle: Pointer, isView: boolean, lib: FFILibrary, ctx: RuntimeContext) {
    this.handle = handle;
    this.isView = isView;
    this.lib = lib;
    this.ctx = ctx;

    if (this.isView) {
      this.dltensor = handle;
    } else {
      this.dltensor = this.getDLTensorFromArrayHandle(this.handle);
    }
    // constant offsets.
    const arrayOffsetData = 0;
    const arrayOffsetContext = arrayOffsetData + this.lib.sizeofPtr();
    const arrayOffsetDevType = arrayOffsetContext;
    const arrayOffsetDevId = arrayOffsetContext + SizeOf.I32;
    const arrayOffsetNdim = arrayOffsetContext + SizeOf.DLDevice;
    const arrayOffsetDtype = arrayOffsetNdim + SizeOf.I32;
    const arrayOffsetDtypeCode = arrayOffsetDtype;
    const arrayOffsetDtypeBits = arrayOffsetDtype + SizeOf.U8;
    const arrayOffsetDtypeLanes = arrayOffsetDtypeBits + SizeOf.U8;
    const arrayOffsetShape = arrayOffsetDtype + SizeOf.DLDataType;
    const arrayOffsetStrides = arrayOffsetShape + this.lib.sizeofPtr();
    const arrayOffsetByteOffset = arrayOffsetStrides + this.lib.sizeofPtr();
    // dataPtr
    this.dataPtr = lib.memory.loadPointer(this.dltensor);
    // ndim
    this.ndim = lib.memory.loadI32(this.dltensor + arrayOffsetNdim);
    // shape
    const cshapePtr = lib.memory.loadPointer(this.dltensor + arrayOffsetShape);
    this.shape = [];
    for (let i = 0; i < this.ndim; ++i) {
      this.shape.push(lib.memory.loadI64(cshapePtr + i * SizeOf.I64));
    }
    // dtype
    const code = lib.memory.loadU8(this.dltensor + arrayOffsetDtypeCode);
    const bits = lib.memory.loadU8(this.dltensor + arrayOffsetDtypeBits);
    const lanes = lib.memory.loadU16(this.dltensor + arrayOffsetDtypeLanes);
    this.dlDataType = new DLDataType(code, bits, lanes);
    this.dtype = this.dlDataType.toString();

    // device
    const deviceType = lib.memory.loadI32(this.dltensor + arrayOffsetDevType);
    const deviceId = lib.memory.loadI32(this.dltensor + arrayOffsetDevId);
    this.device = new DLDevice(deviceType, deviceId, lib);

    // byte_offset
    this.byteOffset = lib.memory.loadI64(this.dltensor + arrayOffsetByteOffset);
  }

  /**
   * Create a view of the array.
   * @param shape The shape of the view.
   * @returns The new sliced ndarray.
   */
  view(shape: Array<number>): NDArray {
    const shapeArray = shape.map((value) => new Scalar(value, "int"));
    return this.ctx.ndarrayCreateView(this, this.ctx.makeShapeTuple(...shapeArray));
  }

  /**
   * Get handle of ndarray, check it is not null.
   *
   * @param requireNotNull require handle is not null.
   * @returns The handle.
   */
  getHandle(requireNotNull: boolean = true): Pointer {
    if (requireNotNull && this.handle == 0) {
      throw Error("NDArray has already been disposed");
    }
    return this.handle;
  }

  /**
   * Get dataPtr of NDarray
   *
   * @returns The handle.
   */
  getDataPtr(): Pointer {
    if (this.handle == 0) {
      throw Error("NDArray has already been disposed");
    }
    return this.dataPtr;
  }

  dispose(): void {
    if (this.handle != 0 && !this.isView) {
      this.lib.checkCall(
        (this.lib.exports.TVMArrayFree as ctypes.FTVMArrayFree)(this.handle)
      );
      this.handle = 0;
    }
  }
  /**
   * Copy data from another NDArray or javascript array.
   * The number of elements must match.
   *
   * @param data The source data array.
   * @returns this
   */
  copyFrom(data: NDArray | Array<number> | Float32Array): this {
    if (data instanceof NDArray) {
      this.lib.checkCall(
        (this.lib.exports.TVMArrayCopyFromTo as ctypes.FTVMArrayCopyFromTo)(
          data.getHandle(),
          this.getHandle(),
          0
        )
      );
      return this;
    } else {
      const size = this.shape.reduce((a, b) => {
        return a * b;
      }, 1);
      if (data.length != size) {
        throw new Error(
          "data size and shape mismatch data.length" +
          data.length +
          " vs " +
          size
        );
      }
      let buffer: ArrayBuffer;
      if (this.dtype == "float32") {
        buffer = Float32Array.from(data).buffer;
      } else if (this.dtype == "float64") {
        buffer = Float64Array.from(data).buffer;
      } else if (this.dtype == "int32") {
        buffer = Int32Array.from(data).buffer;
      } else if (this.dtype == "int8") {
        buffer = Int8Array.from(data).buffer;
      } else if (this.dtype == "uint8") {
        buffer = Uint8Array.from(data).buffer;
      } else {
        throw new Error("Unsupported data type " + this.dtype);
      }
      return this.copyFromRawBytes(new Uint8Array(buffer));
    }
  }
  /**
   * Copy data from raw bytes.
   * @param data Uint8Array of bytes.
   * @returns this
   */
  copyFromRawBytes(data: Uint8Array): this {
    // short cut for gpu copy
    if (this.device.deviceType == DeviceStrToEnum.webgpu) {
      this.lib.webGPUContext?.copyRawBytesToBuffer(data, this.getDataPtr(), 0, data.length);
      return this;
    }
    // CPU copy
    const size = this.shape.reduce((a, b) => {
      return a * b;
    }, 1);
    const nbytes = this.dlDataType.numStorageBytes() * size;
    if (nbytes != data.length) {
      throw new Error("Expect the data's length equals nbytes=" + nbytes);
    }

    const stack = this.lib.getOrAllocCallStack();

    const tempOffset = stack.allocRawBytes(nbytes);
    const tempPtr = stack.ptrFromOffset(tempOffset);
    this.lib.memory.storeRawBytes(tempPtr, data);
    this.lib.checkCall(
      (this.lib.exports.TVMArrayCopyFromBytes as ctypes.FTVMArrayCopyFromBytes)(
        this.getHandle(),
        tempPtr,
        nbytes
      )
    );

    this.lib.recycleCallStack(stack);
    return this;
  }
  /**
   * Return a copied Uint8Array of the raw bytes in the NDArray.
   * @returns The result array.
   */
  toRawBytes(): Uint8Array {
    if (this.device.deviceType != DeviceStrToEnum.cpu) {
      throw new Error("Can only sync copy CPU array, use cpu_arr.copyfrom(gpu_arr) then sync instead.");
    }
    const size = this.shape.reduce((a, b) => {
      return a * b;
    }, 1);

    const nbytes = this.dlDataType.numStorageBytes() * size;
    const stack = this.lib.getOrAllocCallStack();

    const tempOffset = stack.allocRawBytes(nbytes);
    const tempPtr = stack.ptrFromOffset(tempOffset);
    this.lib.checkCall(
      (this.lib.exports.TVMArrayCopyToBytes as ctypes.FTVMArrayCopyToBytes)(
        this.getHandle(),
        tempPtr,
        nbytes
      )
    );
    const ret = this.lib.memory.loadRawBytes(tempPtr, nbytes);

    this.lib.recycleCallStack(stack);
    return ret;
  }

  /**
   * Return a TypedArray copy of the NDArray, the specific type depends on
   * the dtype of the NDArray.
   * @returns The result array.
   */
  toArray(): Float32Array | Float64Array | Int32Array | Int8Array | Uint8Array {
    const stype = this.dtype;
    if (stype == "float32") {
      return new Float32Array(this.toRawBytes().buffer);
    } else if (stype == "float64") {
      return new Float64Array(this.toRawBytes().buffer);
    } else if (stype == "int32") {
      return new Int32Array(this.toRawBytes().buffer);
    } else if (stype == "int8") {
      return new Int8Array(this.toRawBytes().buffer);
    } else if (stype == "uint8") {
      return new Uint8Array(this.toRawBytes().buffer);
    } else {
      throw new Error("Unsupported data type " + this.dtype);
    }
  }

  private getDLTensorFromArrayHandle(handle: Pointer): Pointer {
    // Note: this depends on the NDArray C ABI.
    // keep this function in case of ABI change.
    return handle;
  }
}

/**
 * Runtime Module.
 */
export class Module implements Disposable {
  private handle: Pointer;
  private lib: FFILibrary;
  private makePackedFunc: (ptr: Pointer) => PackedFunc;

  constructor(
    handle: Pointer,
    lib: FFILibrary,
    makePackedFunc: (ptr: Pointer) => PackedFunc
  ) {
    this.handle = handle;
    this.lib = lib;
    this.makePackedFunc = makePackedFunc;
  }

  dispose(): void {
    if (this.handle != 0) {
      this.lib.checkCall(
        (this.lib.exports.TVMModFree as ctypes.FTVMModFree)(this.handle)
      );
      this.handle = 0;
    }
  }

  /**
   * Get handle of module, check it is not null.
   *
   * @param requireNotNull require handle is not null.
   * @returns The handle.
   */
  getHandle(requireNotNull: boolean = true): Pointer {
    if (requireNotNull && this.handle == 0) {
      throw Error("Module has already been disposed");
    }
    return this.handle;
  }

  /**
   * Get a function in the module.
   * @param name The name of the function.
   * @param queryImports Whether to also query imports
   * @returns The result function.
   */
  getFunction(name: string, queryImports: boolean = true): PackedFunc {
    if (this.handle == 0) {
      throw Error("Module has already been disposed");
    }
    const stack = this.lib.getOrAllocCallStack();
    const nameOffset = stack.allocRawBytes(name.length + 1);
    stack.storeRawBytes(nameOffset, StringToUint8Array(name));

    const outOffset = stack.allocPtrArray(1);
    const outPtr = stack.ptrFromOffset(outOffset);

    stack.commitToWasmMemory(outOffset);

    this.lib.checkCall(
      (this.lib.exports.TVMModGetFunction as ctypes.FTVMModGetFunction)(
        this.getHandle(),
        stack.ptrFromOffset(nameOffset),
        queryImports ? 1 : 0,
        outPtr
      )
    );
    const handle = this.lib.memory.loadPointer(outPtr);
    this.lib.recycleCallStack(stack);
    if (handle == 0) {
      throw Error("Cannot find function " + name);
    }
    const ret = this.makePackedFunc(handle);
    return ret;
  }

  /**
   * Import another module into the current runtime module.
   * @param mod The module to be imported.
   */
  importModule(mod: Module): void {
    this.lib.checkCall(
      (this.lib.exports.TVMModImport as ctypes.FTVMModImport)(
        this.getHandle(),
        mod.getHandle()
      )
    );
  }
}

/**
 * Generic object base
 */
export class TVMObject implements Disposable {
  private handle: Pointer;
  private lib: FFILibrary;
  protected ctx: RuntimeContext;

  constructor(
    handle: Pointer,
    lib: FFILibrary,
    ctx: RuntimeContext
  ) {
    this.handle = handle;
    this.lib = lib;
    this.ctx = ctx;
  }

  dispose(): void {
    if (this.handle != 0) {
      this.lib.checkCall(
        (this.lib.exports.TVMObjectFree as ctypes.FTVMObjectFree)(this.handle)
      );
      this.handle = 0;
    }
  }

  /**
   * Get handle of module, check it is not null.
   *
   * @param requireNotNull require handle is not null.
   * @returns The handle.
   */
  getHandle(requireNotNull = true): Pointer {
    if (requireNotNull && this.handle == 0) {
      throw Error("Module has already been disposed");
    }
    return this.handle;
  }

  /** get the type index of the object */
  typeIndex(): number {
    if (this.handle == 0) {
      throw Error("The current Object has already been disposed");
    }
    const stack = this.lib.getOrAllocCallStack();
    const outOffset = stack.allocPtrArray(1);
    const outPtr = stack.ptrFromOffset(outOffset);

    this.lib.checkCall(
      (this.lib.exports.TVMObjectGetTypeIndex as ctypes.FTVMObjectGetTypeIndex)(
        this.getHandle(),
        outPtr
      )
    );
    const result = this.lib.memory.loadU32(outPtr);
    this.lib.recycleCallStack(stack);
    return result;
  }

  /** get the type key of the object */
  typeKey(): string {
    const type_index = this.typeIndex();
    const stack = this.lib.getOrAllocCallStack();
    const outOffset = stack.allocPtrArray(1);
    const outPtr = stack.ptrFromOffset(outOffset);
    this.lib.checkCall(
      (this.lib.exports.TVMObjectTypeIndex2Key as ctypes.FTVMObjectTypeIndex2Key)(
        type_index,
        outPtr
      )
    );
    const result = this.lib.memory.loadCString(
      this.lib.memory.loadPointer(outPtr)
    );
    this.lib.recycleCallStack(stack);
    return result;
  }
}

/** Objectconstructor */
type FObjectConstructor = (handle: Pointer, lib: FFILibrary, ctx: RuntimeContext) => TVMObject;

/** All possible object types. */
type TVMObjectBase = TVMObject | NDArray | Module | PackedFunc;

/** Runtime array object. */
export class TVMArray extends TVMObject {
  constructor(
    handle: Pointer,
    lib: FFILibrary,
    ctx: RuntimeContext
  ) {
    super(handle, lib, ctx);
  }

  /**
   * @returns the size of the array.
   */
  size(): number {
    return this.ctx.arrayGetSize(this) as number;
  }
  /**
   * Get index-th element of the array
   * @param index the array index.
   * @returns The element.
   */
  get(index: number): TVMObjectBase {
    return this.ctx.arrayGetItem(this, new Scalar(index, "int32")) as TVMObjectBase;
  }
}

/** Runtime string object. */
export class TVMString extends TVMObject {
  constructor(
    handle: Pointer,
    lib: FFILibrary,
    ctx: RuntimeContext
  ) {
    super(handle, lib, ctx);
  }

  /**
   * @returns the size of the array.
   */
  toString(): string {
    return this.ctx.getFFIString(this) as string;
  }
}

export const enum VMAllocatorKind {
  NAIVE_ALLOCATOR = 1,
  POOLED_ALLOCATOR = 2,
}

/**
 *  VirtualMachine Executor.
 *
 *  This is a thin wrapper of the underlying TVM module.
 *  you can also directly call set_input, run, and get_output
 *  of underlying module functions
 */
export class VirtualMachine implements Disposable {
  private mod: Module;
  /**
   * Constructor
   * @param mod The underlying module, need to be detached.
   * @param device The main device ro run VM on.
   */
  constructor(mod: Module, device: DLDevice) {
    this.mod = mod;
    this.mod.getFunction("vm_initialization")(
      new Scalar(device.deviceType, "int"),
      new Scalar(device.deviceId, "int"),
      new Scalar(VMAllocatorKind.POOLED_ALLOCATOR, "int"),
      // explicitly specify host device type
      new Scalar(DeviceStrToEnum.cpu, "int"),
      new Scalar(0, "int"),
      new Scalar(VMAllocatorKind.POOLED_ALLOCATOR, "int"),
    );
  }

  dispose(): void {
    this.mod.dispose();
  }
  /**
   * Get a function in the VM module.
   * @param name The name of the function.
   * @returns The result function.
   */
  getFunction(name: string): PackedFunc {
    return this.mod.getFunction(name);
  }

  /**
   * Get the internal module.
   */
  getInternalModule(): Module {
    return this.mod;
  }
}

/** Code used as the first argument of the async callback. */
const enum AyncCallbackCode {
  kReturn = 4,
  kException = 5,
}
export interface NDArrayCacheEntry {
  name: string;
  shape: Array<number>;
  dtype: string;
  format: "f32-to-bf16" | "raw";
  byteOffset: number;
  nbytes: number;
}

export interface NDArrayShardEntry {
  dataPath: string;
  format: "raw-shard";
  nbytes: number;
  records: Array<NDArrayCacheEntry>;
}

export interface InitProgressReport {
  progress: number;
  timeElapsed: number;
  cacheOnly: boolean;
  text: string;
}

export type InitProgressCallback = (report: InitProgressReport) => void;

/**
 * Cache to store model related data.
 */
export class ArtifactCache {
  private scope: string;
  private cache?: Cache;

  constructor(scope: string) {
    this.scope = scope;
  }

  async fetchWithCache(url: string) {
    const request = new Request(url);
    if (this.cache === undefined) {
      this.cache = await caches.open(this.scope);
    }
    let result = await this.cache.match(request);
    if (result === undefined) {
      await this.cache.add(request);
      result = await this.cache.match(request);
    }
    if (result == undefined) {
      throw Error("Cannot fetch " + url);
    }
    return result;
  }

  async hasAllKeys(keys: string[]) {
    if (this.cache === undefined) {
<<<<<<< HEAD
      return false;
    }
    return this.cache.keys()
      .then(requests => requests.map(request => request.url))
      .then(cacheKeys => keys.every(key => cacheKeys.includes(key)))
=======
      this.cache = await caches.open(this.scope);
    }
    return this.cache.keys()
      .then(requests => requests.map(request => request.url))
      .then(cacheKeys => keys.every(key => cacheKeys.indexOf(key) !== -1))
>>>>>>> 89f529ff
      .catch(err => false);
  }
}

/**
 * TVM runtime instance.
 *
 * All objects(NDArray, Module, PackedFunc) returned by TVM runtim function call
 * and PackedFunc instance are tracked through a scope mechanism that will get
 * auto-released when we call EndScope.
 *
 * This is necessarily to be able to release the underlying WASM and WebGPU memory that
 * are not tracked through JS native garbage collection mechanism.
 *
 * This does mean that we have to get familar with the following functions:
 * - {@link beginScope}
 * - {@link endScope}
 * - {@link withNewScope}
 * - {@link attachToCurrentScope}
 * - {@link detachFromCurrentScope}
 */
export class Instance implements Disposable {
  memory: Memory;
  exports: Record<string, Function>;
  cacheMetadata: Record<string, any> = {};
  private lib: FFILibrary;
  private env: Environment;
  private objFactory: Map<number, FObjectConstructor>;
  private ctx: RuntimeContext;
  private initProgressCallback: Array<InitProgressCallback> = [];

  /**
   * Internal function(registered by the runtime)
   */
  private wasmCreateLibraryModule?: PackedFunc &
    ((getFunc: PackedFunc, getGlobal: PackedFunc) => PackedFunc);

  /**
   * Constructor
   *
   * importObject can also be a {@link LibraryProvider} object,
   * a WASI object, or an object containing wasmLibraryProvider field.
   *
   * @param wasmModule The input module or instance.
   * @param importObject The imports to initialize the wasmInstance if it is not provided.
   * @param wasmInstance Additional wasm instance argument for deferred construction.
   * @param env Directly specified environment module.
   *
   * @see Please use the async version {@link instantiate} when targeting browsers.
   */
  constructor(
    wasmModule: WebAssembly.Module,
    importObject: Record<string, any> = {},
    wasmInstance?: WebAssembly.Instance,
    env?: Environment
  ) {
    if (wasmInstance instanceof WebAssembly.Instance) {
      assert(
        env instanceof Environment,
        "env must be provided when passing in instance"
      );
    } else {
      assert(env === undefined);
      env = new Environment(importObject);
      wasmInstance = new WebAssembly.Instance(wasmModule, env.imports);
    }
    env.start(wasmInstance);
    this.env = env;
    this.lib = new FFILibrary(wasmInstance, env.imports);
    this.memory = this.lib.memory;
    this.exports = this.lib.exports;
    this.objFactory = new Map<number, ObjectConstructor>();
    this.ctx = new RuntimeContext(
      (name: string) => {
        const autoAttachToScope = false;
        // runtime context function do not auto-release.
        return this.getGlobalFuncInternal(name, autoAttachToScope);
      }
    );
    this.registerEnvGlobalPackedFuncs();
    this.registerObjectFactoryFuncs();
  }

  /**
   * Benchmark stable execution of the run function.
   *
   * @params run The run function
   * @params dev The device to sync during each run.
   * @number The number of times to compute the average.
   * @repeat The number of times to repeat the run.
   */
  async benchmark(run: () => void, dev: DLDevice, number = 10, repeat = 1): Promise<number[]> {
    // Skip first run as it can involve GPU warmup and module loading time.
    const perf = compact.getPerformance();
    const results = [];

    // run with new scope
    this.withNewScope(run);
    await dev.sync();

    for (let k = 0; k < repeat; ++k) {
      const tstart = perf.now();
      for (let i = 0; i < number; ++i) {
        this.withNewScope(run);
      }
      await dev.sync();
      const tend = perf.now();
      results.push((tend - tstart) / number);
    }
    return results;
  }

  dispose(): void {
    // order matters
    // ctx release goes back into lib.
    this.ctx.dispose();
    this.lib.dispose();
  }
  /**
   * Obtain the runtime information in readable format.
   */
  runtimeStatsText(): string {
    if (this.lib.webGPUContext !== undefined) {
      return this.lib.webGPUContext.runtimeStatsText();
    } else {
      return "";
    }
  }

  /**
   * Begin a new scope for tracking object disposal.
   */
  beginScope(): void {
    this.ctx.beginScope();
  }

  /**
   * End a scope and release all created TVM objects
   * under the current scope.
   *
   * Exception: one can call {@link moveToParentScope} to move
   * a value to parent scope.
   */
  endScope(): void {
    this.ctx.endScope();
  }

  /**
   * Perform action under a new scope.
   *
   * @param action The action function.
   * @returns The result value.
   *
   * @note For action to return a valid value,
   *       we will need to call {@link moveToParentScope}
   *       for the objects that are created in the scope.
   */
  withNewScope<T>(action: () => T): T {
    this.beginScope();
    const val = action();
    this.endScope();
    return val;
  }

  /**
   * Attach a detached obj to the auto-release pool of the current scope.
   *
   * @param obj The input obj.
   * @note Normally user do not need to call this function explicitly, as
   *       all library call return values are explicitly attached to
   *       the current scope. You only need to do so when you call
   *       {@link detachFromCurrentScope} to create a detached object.
   */
  attachToCurrentScope<T extends Disposable>(obj: T): T {
    return this.ctx.attachToCurrentScope(obj);
  }

  /**
   * Move obj's attachment to the parent scope.
   *
   * This function is useful to make sure objects are still
   * alive when exit the current scope.
   *
   * @param obj The object to be moved.
   * @returns The input obj.
   */
  moveToParentScope<T extends Disposable>(obj: T): T {
    return this.ctx.moveToParentScope(obj);
  }

  /**
   * Detach the object from the current scope
   * so it won't be released via auto-release during endscope.
   *
   * User needs to either explicitly call obj.dispose(), or
   * {@link attachToCurrentScope} to re-attach to the current scope.
   *
   * This function can be used to return values to the parent scope.
   * @param obj The object.
   */
  detachFromCurrentScope<T extends Disposable>(obj: T): T {
    return this.ctx.detachFromCurrentScope(obj);
  }

  /**
   * Get system-wide library module in the wasm.
   * System lib is a global module that contains self register functions in startup.
   * @returns The system library module.
   */
  systemLib(): Module {
    return this.ctx.getSysLib() as Module;
  }
  /**
   * List all the global function names registered in the runtime.
   * @returns The name list.
   */
  listGlobalFuncNames(): Array<string> {
    const stack = this.lib.getOrAllocCallStack();

    const outSizeOffset = stack.allocPtrArray(2);

    const outSizePtr = stack.ptrFromOffset(outSizeOffset);
    const outArrayPtr = stack.ptrFromOffset(
      outSizeOffset + this.lib.sizeofPtr()
    );

    this.lib.checkCall(
      (this.exports.TVMFuncListGlobalNames as ctypes.FTVMFuncListGlobalNames)(
        outSizePtr,
        outArrayPtr
      )
    );

    const size = this.memory.loadI32(outSizePtr);
    const array = this.memory.loadPointer(outArrayPtr);
    const names: Array<string> = [];

    for (let i = 0; i < size; ++i) {
      names.push(
        this.memory.loadCString(
          this.memory.loadPointer(array + this.lib.sizeofPtr() * i)
        )
      );
    }

    this.lib.recycleCallStack(stack);
    return names;
  }

  /**
   * Register function to be global function in tvm runtime.
   * @param name The name of the function.
   * @param f function to be registered.
   * @param override Whether overwrite function in existing registry.
   */
  registerFunc(
    name: string,
    func: PackedFunc | Function,
    override = false
  ): void {
    this.withNewScope(() => {
      const autoAttachToScope = true;
      // packed func can be released once it is registered
      const packedFunc = this.toPackedFuncInternal(func, autoAttachToScope);
      const ioverride = override ? 1 : 0;

      const stack = this.lib.getOrAllocCallStack();
      const nameOffset = stack.allocRawBytes(name.length + 1);
      stack.storeRawBytes(nameOffset, StringToUint8Array(name));
      stack.commitToWasmMemory();

      this.lib.checkCall(
        (this.lib.exports.TVMFuncRegisterGlobal as ctypes.FTVMFuncRegisterGlobal)(
          stack.ptrFromOffset(nameOffset),
          packedFunc._tvmPackedCell.getHandle(),
          ioverride
        )
      );
      this.lib.recycleCallStack(stack);
    });
  }

  /**
   * Get global PackedFunc from the runtime.
   * @param name The name of the function.
   * @param autoAttachToScope Whether to track it via autoDispose
   * @returns The result function.
   */
  getGlobalFunc(name: string): PackedFunc {
    return this.getGlobalFuncInternal(name, true);
  }

  private getGlobalFuncInternal(name: string, autoAttachToScope: boolean = true): PackedFunc {
    const stack = this.lib.getOrAllocCallStack();
    const nameOffset = stack.allocRawBytes(name.length + 1);
    stack.storeRawBytes(nameOffset, StringToUint8Array(name));
    const outOffset = stack.allocPtrArray(1);
    const outPtr = stack.ptrFromOffset(outOffset);

    stack.commitToWasmMemory(outOffset);

    this.lib.checkCall(
      (this.exports.TVMFuncGetGlobal as ctypes.FTVMFuncGetGlobal)(
        stack.ptrFromOffset(nameOffset),
        outPtr
      )
    );
    const handle = this.memory.loadPointer(outPtr);
    this.lib.recycleCallStack(stack);
    if (handle == 0) {
      throw Error("Cannot find global function " + name);
    }
    const ret = this.makePackedFunc(handle);
    if (autoAttachToScope) this.ctx.attachToCurrentScope(ret);
    return ret;
  }

  /**
   * Check if func is PackedFunc.
   *
   * @param func The input.
   * @returns The check result.
   */
  isPackedFunc(func: unknown): boolean {
    // eslint-disable-next-line no-prototype-builtins
    return typeof func == "function" && func.hasOwnProperty("_tvmPackedCell");
  }

  /**
   * Convert func to PackedFunc
   *
   * @param func Input function.
   * @returns The converted function.
   */
  toPackedFunc(func: Function): PackedFunc {
    return this.toPackedFuncInternal(func, true);
  }

  private toPackedFuncInternal(func: Function, autoAttachToScope: boolean): PackedFunc {
    if (this.isPackedFunc(func)) return func as PackedFunc;
    const ret = this.createPackedFuncFromCFunc(this.wrapJSFuncAsPackedCFunc(func));
    if (autoAttachToScope) return this.ctx.attachToCurrentScope(ret);
    return ret;
  }

  /**
  * Setup a virtual machine module with given device.
  *
  * @param dev DLDevice the device.
  * @returns The created virtual machime.
  */
  createVirtualMachine(dev: DLDevice): VirtualMachine {
    const mod = this.ctx.detachFromCurrentScope(
      this.systemLib().getFunction("vm_load_executable")()
    );
    return this.ctx.attachToCurrentScope(
      new VirtualMachine(mod, dev)
    );
  }

  //-----------------------------------------------
  // Native NDArray Cache Support
  //-----------------------------------------------
  /**
   * Register a call back for fetch progress.
  *
   * @param cb the fetch progress callback.
   */
  registerInitProgressCallback(cb: InitProgressCallback) {
    this.initProgressCallback.push(cb);
  }

  /**
   * Get parameters in the form of prefix_i
   *
   * @param prefix The parameter prefix.
   * @param numParams  Number of parameters.
   * @returns
   */
  getParamsFromCache(prefix: string, numParams: number): TVMObject {
    return (this.ctx.paramModuleFromCache(
      prefix, new Scalar(numParams, "int32")) as Module).getFunction("get_params")();
  }

  /**
   * Get NDArray from cache.
   * @param name  The name of array.
   * @returns  The result.
   */
  ndarrayCacheGet(name: string): NDArray | undefined {
    return this.ctx.arrayCacheGet(name);
  }

  /**
   * Get NDArray from cache.
   * @param name  The name of array.
   * @returns  The result.
   */
  ndarrayCacheRemove(name: string): NDArray | undefined {
    return this.ctx.arrayCacheRemove(name);
  }

  /**
   * Update the ndarray cache.
   * @param name The name of the array.
   * @param arr The content.
   */
  ndarrayCacheUpdate(name: string, arr: NDArray, override: boolean = false) {
    this.ctx.arrayCacheUpdate(name, arr, this.scalar(override ? 1 : 0, "int32"));
  }

  /**
   * Update the ndarray cache.
   * @param name The name of the array.
   * @param arr The content.
   */
  ndarrayCacheClear() {
    this.ctx.arrayCacheClear();
  }

  /**
   * Fetch NDArray cache from url.
   *
   * @param ndarrayCacheUrl The cache url.
   * @param device The device to be fetched to.
   * @param cacheScope The scope identifier of the cache
   * @returns The meta data
   */
  async fetchNDArrayCache(
    ndarrayCacheUrl: string,
    device: DLDevice,
    cacheScope: string = "tvmjs"
  ): Promise<any> {
    const artifactCache = new ArtifactCache(cacheScope);
    const jsonUrl = new URL("ndarray-cache.json", ndarrayCacheUrl).href;
    const result = await artifactCache.fetchWithCache(jsonUrl);

    let list;
    if (result instanceof Response) {
      list = await result.json();
    }
    await this.fetchNDArrayCacheInternal(
      ndarrayCacheUrl,
      list["records"] as Array<NDArrayShardEntry>, device, artifactCache);
    this.cacheMetadata = { ...this.cacheMetadata, ...(list["metadata"] as Record<string, any>) };
  }

  /**
   * Fetch list of NDArray into the NDArrayCache.
   *
   * @param ndarrayCacheUrl The cache url.
   * @param list The list of array data.
   * @param device The device to store the data to.
   * @param artifactCache The artifact cache
   */
  private async fetchNDArrayCacheInternal(
    ndarrayCacheUrl: string,
    list: Array<NDArrayShardEntry>,
    device: DLDevice,
    artifactCache: ArtifactCache
  ) {
    const perf = compact.getPerformance();
    let tstart = perf.now();

    let totalBytes = 0;
    for (let i = 0; i < list.length; ++i) {
      totalBytes += list[i].nbytes;
    };
    let fetchedBytes = 0;
    let timeElapsed = 0;

    const cacheOnly = await artifactCache.hasAllKeys(list.map(key => new URL(key.dataPath, ndarrayCacheUrl).href))

    const reportCallback = (iter: number) => {
      // report
      for (let j = 0; j < this.initProgressCallback.length; ++j) {
        let text = "Fetching param cache[" + iter + "/" + list.length + "]: ";
        text += Math.ceil(fetchedBytes / (1024 * 1024)).toString() + "MB fetched. "
        text += Math.floor(fetchedBytes * 100 / totalBytes).toString() + "% completed, "
        text += timeElapsed + " secs elapsed.";
        text += " It can take a while when we first visit this page to populate the cache."
        text += " Later refreshes will become faster.";
        if (cacheOnly) {
          text = "Loading model from cache[" + iter + "/" + list.length + "]: ";
          text += Math.ceil(fetchedBytes / (1024 * 1024)).toString() + "MB loaded. "
          text += Math.floor(fetchedBytes * 100 / totalBytes).toString() + "% completed, "
          text += timeElapsed + " secs elapsed.";
        }
        this.initProgressCallback[j]({
          progress: fetchedBytes / totalBytes,
          timeElapsed: timeElapsed,
          cacheOnly: cacheOnly,
          text: text
        });
      }
    };

    for (let j = 0; j < this.initProgressCallback.length; ++j) {
      this.initProgressCallback[j]({
        progress: fetchedBytes / totalBytes,
        timeElapsed: 0,
        cacheOnly: cacheOnly,
        text: "Start to fetch params",
      });
    }

    for (let i = 0; i < list.length; ++i) {
      reportCallback(i);
      fetchedBytes += list[i].nbytes;
      const dataUrl = new URL(list[i].dataPath, ndarrayCacheUrl).href;
      let buffer;
      try {
        buffer = await (await artifactCache.fetchWithCache(dataUrl)).arrayBuffer();
      } catch (err) {
        this.env.logger("Error: Cannot fetch " + dataUrl + " err= " + err);
        throw err;
      }
      const shardRecords = list[i].records;
      for (let j = 0; j < shardRecords.length; ++j) {
        const rec = shardRecords[j];
        const cpu_arr = this.withNewScope(() => {
          return this.detachFromCurrentScope(
            this.empty(rec.shape, rec.dtype, this.cpu())
          )
        });
        const recSource = buffer.slice(rec.byteOffset, rec.byteOffset + rec.nbytes);
        // first sync copy to cpu.
        this.ctx.arrayDecodeStorage(cpu_arr, new Uint8Array(recSource), rec.format);
        // then async stream into GPU if needed
        if (device.deviceType == DeviceStrToEnum.cpu) {
          this.ndarrayCacheUpdate(rec.name, cpu_arr, false);
          cpu_arr.dispose();
        } else {
          // allocate a gpu arr and async copy to it.
          const gpu_arr = this.withNewScope(() => {
            return this.detachFromCurrentScope(
              this.empty(rec.shape, rec.dtype, device)
            )
          });
          gpu_arr.copyFrom(cpu_arr);
          await device.sync();
          this.ndarrayCacheUpdate(rec.name, gpu_arr, false);
          cpu_arr.dispose();
          gpu_arr.dispose();
        }
      }
      timeElapsed = Math.ceil((perf.now() - tstart) / 1000);
    }
    reportCallback(list.length);
  }

  /**
   * Convert dtype to {@link DLDataType}
   *
   * @param dtype The input dtype string or DLDataType.
   * @returns The converted result.
   */
  toDLDataType(dtype: string | DLDataType): DLDataType {
    if (dtype instanceof DLDataType) return dtype;
    if (typeof dtype == "string") {
      let pattern = dtype;
      let code,
        bits = 32,
        lanes = 1;
      if (pattern.substring(0, 5) == "float") {
        pattern = pattern.substring(5, pattern.length);
        code = DLDataTypeCode.Float;
      } else if (pattern.substring(0, 3) == "int") {
        pattern = pattern.substring(3, pattern.length);
        code = DLDataTypeCode.Int;
      } else if (pattern.substring(0, 4) == "uint") {
        pattern = pattern.substring(4, pattern.length);
        code = DLDataTypeCode.UInt;
      } else if (pattern.substring(0, 6) == "handle") {
        pattern = pattern.substring(5, pattern.length);
        code = DLDataTypeCode.OpaqueHandle;
        bits = 64;
      } else {
        throw new Error("Unknown dtype " + dtype);
      }

      const arr = pattern.split("x");
      if (arr.length >= 1) {
        const parsed = parseInt(arr[0]);
        if (parsed + "" == arr[0]) {
          bits = parsed;
        }
      }
      if (arr.length >= 2) {
        lanes = parseInt(arr[1]);
      }
      return new DLDataType(code, bits, lanes);
    } else {
      throw new Error("Unknown dtype " + dtype);
    }
  }

  /**
   * Create a new {@link Scalar} that can be passed to a PackedFunc.
   * @param value The number value.
   * @param dtype The dtype string.
   * @returns The created scalar.
   */
  scalar(value: number, dtype: string): Scalar {
    return new Scalar(value, dtype);
  }

  /**
   * Create a new {@link DLDevice}
   * @param deviceType The device type.
   * @param deviceId The device index.
   * @returns The created device.
   */
  device(deviceType: number | string, deviceId = 0): DLDevice {
    return new DLDevice(deviceType, deviceId, this.lib);
  }

  /**
   * Create a new cpu {@link DLDevice}
   * @param deviceId The device index.
   */
  cpu(deviceId = 0): DLDevice {
    return this.device("cpu", deviceId);
  }

  /**
   * Create a new webgpu {@link DLDevice}
   * @param deviceId The device index.
   */
  webgpu(deviceId = 0): DLDevice {
    return this.device("webgpu", deviceId);
  }

  /**
   * Create an empty {@link NDArray} with given shape and dtype.
   *
   * @param shape The shape of the array.
   * @param dtype The data type of the array.
   * @param dev The device of the ndarray.
   * @returns The created ndarray.
   */
  empty(
    shape: Array<number> | number,
    dtype: string | DLDataType = "float32",
    dev: DLDevice = this.device("cpu", 0)
  ): NDArray {
    dtype = this.toDLDataType(dtype);
    shape = typeof shape == "number" ? [shape] : shape;

    const stack = this.lib.getOrAllocCallStack();
    const shapeOffset = stack.allocRawBytes(shape.length * SizeOf.I64);
    for (let i = 0; i < shape.length; ++i) {
      stack.storeI64(shapeOffset + i * SizeOf.I64, shape[i]);
    }

    const outOffset = stack.allocPtrArray(1);
    const outPtr = stack.ptrFromOffset(outOffset);
    stack.commitToWasmMemory(outOffset);

    this.lib.checkCall(
      (this.exports.TVMArrayAlloc as ctypes.FTVMArrayAlloc)(
        stack.ptrFromOffset(shapeOffset),
        shape.length,
        dtype.code,
        dtype.bits,
        dtype.lanes,
        dev.deviceType,
        dev.deviceId,
        outPtr
      )
    );
    const ret = this.ctx.attachToCurrentScope(
      new NDArray(this.memory.loadPointer(outPtr), false, this.lib, this.ctx)
    );
    this.lib.recycleCallStack(stack);
    return ret;
  }

  /**
   * Create am uniform {@link NDArray} with given shape.
   *
   * @param shape The shape of the array.
   * @param low The low value.
   * @param high The high value.
   * @param dev The device of the ndarray.
   * @returns The created ndarray.
   */
  uniform(
    shape: Array<number>,
    low: number,
    high: number,
    dev: DLDevice
  ): NDArray {
    const ret = this.empty(shape, "float32", dev);
    const size = shape.reduce((a, b) => {
      return a * b;
    }, 1);
    const scale = high - low;
    const input = new Float32Array(size);
    for (let i = 0; i < input.length; ++i) {
      input[i] = low + Math.random() * scale;
    }
    return ret.copyFrom(input);
  }

  /**
   * Sample index via top-p sampling.
   *
   * @param logits The input logits before normalization.
   * @param temperature  The temperature factor, will take argmax if temperature = 0.0
   * @param top_p The top_p
   * @returns The sampled index.
   */
  sampleTopPFromLogits(logits: NDArray, temperature: number, top_p: number): number {
    return this.ctx.sampleTopPFromLogits(logits, temperature, top_p, Math.random());
  }

  /**
   * Apply repetition penalty to the logits.
   * @param logits The input logits before penalty.
   * @param token_ids The appeared token ids.
   * @param penalty The penalty factor.
   */
  applyRepetitionPenalty(logits: NDArray, token_ids: NDArray, penalty: number) {
    return this.ctx.applyRepetitionPenalty(logits, token_ids, penalty);
  }

  /**
   * Apply softmax with temperature to the logits.
   * @param logits The input logits before softmax w/ temperature.
   * @param temperature The temperature factor.
   */
  applySoftmaxWithTemperature(logits: NDArray, temperature: number) {
    return this.ctx.applySoftmaxWithTemperature(logits, temperature);
  }

  /**
   * Bind canvas to the current WebGPU context
   * @param canvas The canvas.
   */
  bindCanvas(canvas: HTMLCanvasElement) {
    this.lib.webGPUContext?.bindCanvas(canvas);
  }

  /**
   * Show image in canvas.
   *
   * @param dataRGBA Image array in height x width uint32 NDArray RGBA format on GPU.
   */
  showImage(dataRGBA: NDArray) {
    if (dataRGBA.shape.length != 2) {
      throw Error("Require a height x width uint32 NDArray in RGBA" +
        "get shape=" + dataRGBA.shape.toString() + " instead."
      );
    }
    if (dataRGBA.device.deviceType != DeviceStrToEnum.webgpu) {
      throw new Error("Can only run showImage on WebGPU array, " +
        "get " + DeviceEnumToStr[dataRGBA.device.deviceType] + " instead.");
    }
    if (dataRGBA.dtype != "uint32") {
      throw Error("Require a height x width uint32 NDArray in RGBA, " +
        "get " + dataRGBA.dtype + " instead.");
    }
    this.lib.webGPUContext?.drawImageFromBuffer(
      dataRGBA.getDataPtr(), dataRGBA.shape[0], dataRGBA.shape[1]
    );
  }

  /**
   * Clear canvas
   */
  clearCanvas() {
    this.lib.webGPUContext?.clearCanvas();
  }

  /**
   * Create an tuple {@link TVMArray} input array.
   *
   * The input array can be passed to tvm runtime function
   * and needs to b explicitly disposed.
   *
   * @param inputs The input array
   * @returns The result array.
   */
  makeTVMArray(
    inputs: Array<TVMObjectBase>
  ): TVMArray {
    return this.ctx.arrayMake(...inputs) as TVMArray;
  }

  /**
   * Create a {@link TVMString} that can be consumed by runtime.
   *
   * @param input The string.
   * @returns The result TVMString.
   */
  makeString(input: string): TVMString {
    return this.ctx.stringMake(input) as TVMString;
  }

  /**
   * Create a shape tuple to pass to runtime.
   * @param shape The shape .
   * @returns The created shape tuple.
   */
  makeShapeTuple(shape: Array<number>): TVMObject {
    const shapeArray = shape.map((value) => new Scalar(value, "int"));
    return this.ctx.makeShapeTuple(...shapeArray);
  }
  /**
   * Get type index from type key.
   * @param typeKey The type key.
   * @returns The corresponding type index.
   */
  typeKey2Index(
    typeKey: string
  ): number {
    const stack = this.lib.getOrAllocCallStack();
    const typeKeyOffset = stack.allocRawBytes(typeKey.length + 1);
    stack.storeRawBytes(typeKeyOffset, StringToUint8Array(typeKey));
    const outOffset = stack.allocPtrArray(1);
    const outPtr = stack.ptrFromOffset(outOffset);

    stack.commitToWasmMemory(outOffset);

    this.lib.checkCall(
      (this.lib.exports.TVMObjectTypeKey2Index as ctypes.FTVMObjectTypeKey2Index)(
        stack.ptrFromOffset(typeKeyOffset),
        outPtr
      )
    );
    const typeIndex = this.memory.loadU32(outPtr);
    this.lib.recycleCallStack(stack);
    return typeIndex;
  }

  /**
   * Register an object constructor.
   * @param typeKey The name of the function.
   * @param func function to be registered.
   * @param override Whether overwrite function in existing registry.
   */
  registerObjectConstructor(
    typeKey: string,
    func: FObjectConstructor,
    override = false
  ): void {
    const typeIndex = this.typeKey2Index(typeKey);
    if (this.objFactory.has(typeIndex)) {
      if (!override) {
        throw new Error("Type " + typeKey + " already registered");
      }
    }
    this.objFactory.set(typeIndex, func);
  }
  /**
   * Register an asyncfunction to be global function in the server.
   * @param name The name of the function.
   * @param func function to be registered.
   * @param override Whether overwrite function in existing registry.
   *
   * @note The async function will only be used for serving remote calls in the rpc.
   */
  registerAsyncServerFunc(
    name: string,
    func: Function,
    override = false
  ): void {
    const asyncVariant = (...args: Array<any>): void => {
      const fargs = args.slice(0, args.length - 1);
      // need to keep it alive until callback is fulfilled.
      const callback = this.detachFromCurrentScope(args[args.length - 1] as PackedFunc);
      const promise: Promise<any> = func(...fargs);
      promise.then((rv: any) => {
        callback(this.scalar(AyncCallbackCode.kReturn, "int32"), rv);
        callback.dispose();
      });
    };
    this.registerFunc("__async." + name, asyncVariant, override);
  }

  /**
   * Asynchrously load webgpu pipelines when possible.
   * @param mod The input module.
   */
  async asyncLoadWebGPUPiplines(mod: Module): Promise<void> {
    if (this.lib.webGPUContext == undefined) throw Error("WebGPU not initialied");
    const webgpuContext = this.lib.webGPUContext;

    this.beginScope();
    const fmap_str = mod.getFunction("webgpu.get_fmap", true)() as string;
    const fmap: Record<string, FunctionInfo> = JSON.parse(fmap_str);
    const fGetShader = this.detachFromCurrentScope(
      mod.getFunction("webgpu.get_shader")
    );
    const fUpdatePrebuild = this.detachFromCurrentScope(
      mod.getFunction("webgpu.update_prebuild")
    );
    this.endScope();

    const perf = compact.getPerformance();
    const tstart = perf.now();
    let tlastReport = tstart;
    let finishCounter = 0;
    const fmapEntries = Object.entries(fmap);

    let allEvents = Promise.resolve();

    for (const [key, finfo] of fmapEntries) {
      const code = fGetShader(key);
      assert(key == finfo.name);
      const event = webgpuContext.createShaderAsync(finfo, code).then((func: Function) => {
        this.beginScope();
        fUpdatePrebuild(key, func);
        this.endScope();

      }).then(() => {
        finishCounter += 1;
        const tend = perf.now();
        const timeReportGap = 1000;
        // skip report if gap is smaller than 1000
        if ((tend - tlastReport) < 1000 && finishCounter != fmapEntries.length) {
          return;
        }
        tlastReport = tend;
        const timeElapsed = Math.ceil((perf.now() - tstart) / 1000);
        // report
        for (let j = 0; j < this.initProgressCallback.length; ++j) {
          const progress = finishCounter / fmapEntries.length;
          let text = "Loading GPU shader modules[" + finishCounter + "/" + fmapEntries.length + "]: ";
          text += Math.floor(progress * 100).toString() + "% completed, "
          text += timeElapsed + " secs elapsed.";
          this.initProgressCallback[j]({
            progress: progress,
            timeElapsed: timeElapsed,
            cacheOnly: false,
            text: text
          });
        }
      });
      allEvents = Promise.all([allEvents, event]).then(() => { });
    }
    await allEvents;
    assert(finishCounter == fmapEntries.length);
  }

  /**
   * Initialize webgpu in the runtime.
   * @param device The given GPU device.
   */
  initWebGPU(device: GPUDevice): void {
    const webGPUContext = new WebGPUContext(
      this.memory, device
    );
    this.registerFunc("wasm.WebGPUDeviceAPI", (name: string) => {
      return webGPUContext.getDeviceAPI(name);
    });
    this.registerFunc("wasm.WebGPUCreateShader", (info: string, code: string) => {
      const finfo = JSON.parse(info) as FunctionInfo;
      return webGPUContext.createShader(finfo, code);
    });
    this.registerAsyncServerFunc("wasm.WebGPUWaitForTasks", async () => {
      await webGPUContext.sync();
    });
    this.lib.webGPUContext = webGPUContext;
  }

  /** Register all object factory */
  private registerObjectFactoryFuncs(): void {
    this.registerObjectConstructor("Array",
      (handle: number, lib: FFILibrary, ctx: RuntimeContext) => {
        return new TVMArray(handle, lib, ctx);
      });
    this.registerObjectConstructor("runtime.String",
      (handle: number, lib: FFILibrary, ctx: RuntimeContext) => {
        return new TVMString(handle, lib, ctx);
      });
  }

  /** Register global packed functions needed by the backend to the env. */
  private registerEnvGlobalPackedFuncs(): void {
    // Register the timer function to enable the time_evaluator.
    const perf = compact.getPerformance();

    // Helper function to time the finvoke
    const timeExecution = async (
      finvoke: PackedFunc,
      dev: DLDevice,
      nstep: number,
      repeat: number,
      minRepeatMs: number,
      limitZeroTimeIterations: number,
      cooldownIntervalMs: number,
      repeatsToCooldown: number
    ): Promise<Uint8Array> => {
      // detach and explicit dispose when tasks is fullfilled
      // the promise will immediately return and we need to makesure
      // finvoke do not get recycled.
      this.ctx.detachFromCurrentScope(finvoke);

      finvoke(this.scalar(1, "int32"));
      await dev.sync();
      const result = [];
      let setupNumber: number = nstep;

      for (let i = 0; i < repeat; ++i) {
        let durationMs = 0.0;
        let absoluteZeroTimes = 0;
        do {
          if (durationMs > 0.0) {
            let golden_ratio = 1.618;
            setupNumber = Math.floor(
              Math.max(minRepeatMs / (durationMs / setupNumber) + 1, setupNumber * golden_ratio)
            );
          }
          const tstart: number = perf.now();
          finvoke(this.scalar(setupNumber, "int32"));
          await dev.sync();
          const tend: number = perf.now();

          durationMs = tend - tstart;
          if (durationMs == 0) {
            absoluteZeroTimes++;
          }
        } while (durationMs < minRepeatMs && absoluteZeroTimes < limitZeroTimeIterations);
        const speed = durationMs / setupNumber / 1000;
        result.push(speed);
        if (cooldownIntervalMs > 0.0 && (i % repeatsToCooldown) == 0) {
          await new Promise(r => setTimeout(r, cooldownIntervalMs));
        }
      }
      const ret = new Float64Array(result.length);
      ret.set(result);

      // dispose finvoke
      finvoke.dispose();
      return new Uint8Array(ret.buffer);
    };

    const addOne = async (x: number): Promise<number> => {
      await new Promise(resolve => setTimeout(resolve, 100));
      return x + 1;
    };

    this.registerAsyncServerFunc("wasm.TimeExecution", timeExecution);
    this.registerAsyncServerFunc("testing.asyncAddOne", addOne);
  }

  private createPackedFuncFromCFunc(
    func: ctypes.FTVMWasmPackedCFunc
  ): PackedFunc {
    let findex = this.env.packedCFuncTable.length;
    if (this.env.packedCFuncTableFreeId.length != 0) {
      findex = this.env.packedCFuncTableFreeId.pop() as number;
    } else {
      this.env.packedCFuncTable.push(undefined);
    }
    this.env.packedCFuncTable[findex] = func;

    const stack = this.lib.getOrAllocCallStack();
    const outOffset = stack.allocPtrArray(1);
    const outPtr = stack.ptrFromOffset(outOffset);
    this.lib.checkCall(
      (this.exports
        .TVMWasmFuncCreateFromCFunc as ctypes.FTVMWasmFuncCreateFromCFunc)(
          findex,
          outPtr
        )
    );
    const ret = this.makePackedFunc(this.memory.loadPointer(outPtr));
    this.lib.recycleCallStack(stack);
    return ret;
  }

  /**
   * Set packed function arguments into the location indicated by argsValue and argsCode.
   * Allocate new temporary space from the stack if necessary.
   *
   * @parma stack The call stack
   * @param args  The input arguments.
   * @param argsValue The offset of argsValue.
   * @param argsCode The offset of argsCode.
   */
  setPackedArguments(
    stack: CachedCallStack,
    args: Array<any>,
    argsValue: PtrOffset,
    argsCode: PtrOffset
  ): void {
    for (let i = 0; i < args.length; ++i) {
      let val = args[i];
      const tp = typeof val;
      const valueOffset = argsValue + i * SizeOf.TVMValue;
      const codeOffset = argsCode + i * SizeOf.I32;
      if (val instanceof NDArray) {
        if (!val.isView) {
          stack.storePtr(valueOffset, val.getHandle());
          stack.storeI32(codeOffset, ArgTypeCode.TVMNDArrayHandle);
        } else {
          stack.storePtr(valueOffset, val.getHandle());
          stack.storeI32(codeOffset, ArgTypeCode.TVMDLTensorHandle);
        }
      } else if (val instanceof Scalar) {
        if (val.dtype.startsWith("int") || val.dtype.startsWith("uint")) {
          stack.storeI64(valueOffset, val.value);
          stack.storeI32(codeOffset, ArgTypeCode.Int);
        } else if (val.dtype.startsWith("float")) {
          stack.storeF64(valueOffset, val.value);
          stack.storeI32(codeOffset, ArgTypeCode.Float);
        } else {
          assert(val.dtype == "handle", "Expect handle");
          stack.storePtr(valueOffset, val.value);
          stack.storeI32(codeOffset, ArgTypeCode.TVMOpaqueHandle);
        }
      } else if (val instanceof DLDevice) {
        stack.storeI32(valueOffset, val.deviceType);
        stack.storeI32(valueOffset + SizeOf.I32, val.deviceType);
        stack.storeI32(codeOffset, ArgTypeCode.DLDevice);
      } else if (tp == "number") {
        stack.storeF64(valueOffset, val);
        stack.storeI32(codeOffset, ArgTypeCode.Float);
        // eslint-disable-next-line no-prototype-builtins
      } else if (tp == "function" && val.hasOwnProperty("_tvmPackedCell")) {
        stack.storePtr(valueOffset, val._tvmPackedCell.getHandle());
        stack.storeI32(codeOffset, ArgTypeCode.TVMPackedFuncHandle);
      } else if (val === null || val == undefined) {
        stack.storePtr(valueOffset, 0);
        stack.storeI32(codeOffset, ArgTypeCode.Null);
      } else if (tp == "string") {
        stack.allocThenSetArgString(valueOffset, val);
        stack.storeI32(codeOffset, ArgTypeCode.TVMStr);
      } else if (val instanceof Uint8Array) {
        stack.allocThenSetArgBytes(valueOffset, val);
        stack.storeI32(codeOffset, ArgTypeCode.TVMBytes);
      } else if (val instanceof Function) {
        val = this.toPackedFuncInternal(val, false);
        stack.tempArgs.push(val);
        stack.storePtr(valueOffset, val._tvmPackedCell.getHandle());
        stack.storeI32(codeOffset, ArgTypeCode.TVMPackedFuncHandle);
      } else if (val instanceof Module) {
        stack.storePtr(valueOffset, val.getHandle());
        stack.storeI32(codeOffset, ArgTypeCode.TVMModuleHandle);
      } else if (val instanceof TVMObject) {
        stack.storePtr(valueOffset, val.getHandle());
        stack.storeI32(codeOffset, ArgTypeCode.TVMObjectHandle);
      } else {
        throw new Error("Unsupported argument type " + tp);
      }
    }
  }

  private wrapJSFuncAsPackedCFunc(func: Function): ctypes.FTVMWasmPackedCFunc {
    const lib = this.lib;
    return (
      argValues: Pointer,
      argCodes: Pointer,
      nargs: number,
      ret: Pointer,
      // eslint-disable-next-line @typescript-eslint/no-unused-vars
      _handle: Pointer
    ): number => {
      const jsArgs = [];
      // use scope to track js values.
      this.ctx.beginScope();
      for (let i = 0; i < nargs; ++i) {
        const valuePtr = argValues + i * SizeOf.TVMValue;
        const codePtr = argCodes + i * SizeOf.I32;
        let tcode = lib.memory.loadI32(codePtr);

        if (
          tcode == ArgTypeCode.TVMObjectHandle ||
          tcode == ArgTypeCode.TVMObjectRValueRefArg ||
          tcode == ArgTypeCode.TVMPackedFuncHandle ||
          tcode == ArgTypeCode.TVMNDArrayHandle ||
          tcode == ArgTypeCode.TVMModuleHandle
        ) {
          lib.checkCall(
            (lib.exports.TVMCbArgToReturn as ctypes.FTVMCbArgToReturn)(
              valuePtr,
              codePtr
            )
          );
        }
        tcode = lib.memory.loadI32(codePtr);
        jsArgs.push(this.retValueToJS(valuePtr, tcode, true));
      }

      const rv = func(...jsArgs);
      // recycle all js object value in function unless we want to retain them.
      this.ctx.endScope();

      if (rv !== undefined && rv !== null) {
        const stack = lib.getOrAllocCallStack();
        const valueOffset = stack.allocRawBytes(SizeOf.TVMValue);
        const codeOffset = stack.allocRawBytes(SizeOf.I32);
        this.setPackedArguments(stack, [rv], valueOffset, codeOffset);
        const valuePtr = stack.ptrFromOffset(valueOffset);
        const codePtr = stack.ptrFromOffset(codeOffset);
        stack.commitToWasmMemory();
        lib.checkCall(
          (lib.exports.TVMCFuncSetReturn as ctypes.FTVMCFuncSetReturn)(
            ret,
            valuePtr,
            codePtr,
            1
          )
        );
        lib.recycleCallStack(stack);
      }
      return 0;
    };
  }

  private makePackedFunc(handle: Pointer): PackedFunc {
    const cell = new PackedFuncCell(handle, this.lib);

    const packedFunc = (...args: any): any => {
      const stack = this.lib.getOrAllocCallStack();

      const valueOffset = stack.allocRawBytes(SizeOf.TVMValue * args.length);
      const tcodeOffset = stack.allocRawBytes(SizeOf.I32 * args.length);

      this.setPackedArguments(stack, args, valueOffset, tcodeOffset);

      const rvalueOffset = stack.allocRawBytes(SizeOf.TVMValue);
      const rcodeOffset = stack.allocRawBytes(SizeOf.I32);
      const rvaluePtr = stack.ptrFromOffset(rvalueOffset);
      const rcodePtr = stack.ptrFromOffset(rcodeOffset);

      // commit to wasm memory, till rvalueOffset (the return value don't need to be committed)
      stack.commitToWasmMemory(rvalueOffset);

      this.lib.checkCall(
        (this.exports.TVMFuncCall as ctypes.FTVMFuncCall)(
          cell.getHandle(),
          stack.ptrFromOffset(valueOffset),
          stack.ptrFromOffset(tcodeOffset),
          args.length,
          rvaluePtr,
          rcodePtr
        )
      );

      const ret = this.retValueToJS(rvaluePtr, this.memory.loadI32(rcodePtr), false);
      this.lib.recycleCallStack(stack);
      return ret;
    };
    // Attach attributes to the function type.
    // This is because javascript do not allow us to overload call.
    const ret: any = packedFunc;
    ret.dispose = (): void => {
      cell.dispose();
    };
    ret._tvmPackedCell = cell;
    return ret as PackedFunc;
  }

  /**
   * Creaye return value of the packed func. The value us auto-tracked for dispose.
   * @param rvaluePtr The location of rvalue
   * @param tcode     The type code.
   * @param callbackArg Whether it is being used in callbackArg.
   * @returns The JS value.
   */
  private retValueToJS(rvaluePtr: Pointer, tcode: number, callbackArg: boolean): any {
    switch (tcode) {
      case ArgTypeCode.Int:
      case ArgTypeCode.UInt:
        return this.memory.loadI64(rvaluePtr);
      case ArgTypeCode.Float:
        return this.memory.loadF64(rvaluePtr);
      case ArgTypeCode.TVMOpaqueHandle: {
        return this.memory.loadPointer(rvaluePtr);
      }
      case ArgTypeCode.TVMNDArrayHandle: {
        return this.ctx.attachToCurrentScope(
          new NDArray(this.memory.loadPointer(rvaluePtr), false, this.lib, this.ctx)
        );
      }
      case ArgTypeCode.TVMDLTensorHandle: {
        assert(callbackArg);
        // no need to attach as we are only looking at view
        return new NDArray(this.memory.loadPointer(rvaluePtr), true, this.lib, this.ctx);
      }
      case ArgTypeCode.TVMPackedFuncHandle: {
        return this.ctx.attachToCurrentScope(
          this.makePackedFunc(this.memory.loadPointer(rvaluePtr))
        );
      }
      case ArgTypeCode.TVMModuleHandle: {
        return this.ctx.attachToCurrentScope(
          new Module(
            this.memory.loadPointer(rvaluePtr),
            this.lib,
            (ptr: Pointer) => {
              return this.ctx.attachToCurrentScope(this.makePackedFunc(ptr));
            }
          )
        );
      }
      case ArgTypeCode.TVMObjectHandle: {
        const obj = new TVMObject(
          this.memory.loadPointer(rvaluePtr),
          this.lib,
          this.ctx
        );
        const func = this.objFactory.get(obj.typeIndex())
        if (func != undefined) {
          return this.ctx.attachToCurrentScope(
            func(obj.getHandle(), this.lib, this.ctx)
          );
        } else {
          return this.ctx.attachToCurrentScope(obj);
        }
      }
      case ArgTypeCode.Null: return undefined;
      case ArgTypeCode.DLDevice: {
        const deviceType = this.memory.loadI32(rvaluePtr);
        const deviceId = this.memory.loadI32(rvaluePtr + SizeOf.I32);
        return this.device(deviceType, deviceId);
      }
      case ArgTypeCode.TVMStr: {
        const ret = this.memory.loadCString(this.memory.loadPointer(rvaluePtr));
        return ret;
      }
      case ArgTypeCode.TVMBytes: {
        return this.memory.loadTVMBytes(this.memory.loadPointer(rvaluePtr));
      }
      default:
        throw new Error("Unsupported return type code=" + tcode);
    }
  }
}

/**
 * Asynchrously instantiate a new {@link Instance}.
 *
 * importObject can also be a {@link LibraryProvider} object,
 * a WASI object, or an object containing wasmLibraryProvider field.
 * We can take benefit of syslib implementations from the Emscripten
 * by passing its generated js Module as the imports.
 *
 * @param bufferSource The source to be compiled.
 * @param importObject The import objects.
 * @param logger The system logger.
 */
export function instantiate(
  bufferSource: ArrayBuffer,
  importObject: Record<string, any> = {},
  logger: (msg: string) => void = console.log
): Promise<Instance> {
  const env = new Environment(importObject, logger);

  return WebAssembly.instantiate(bufferSource, env.imports).then(
    (result: WebAssembly.WebAssemblyInstantiatedSource): Instance => {
      return new Instance(result.module, {}, result.instance, env);
    }
  );
}

export async function hasNDArrayInCache(
  ndarrayCacheUrl: string,
  cacheScope: string = "tvmjs"
): Promise<boolean> {
  const artifactCache = new ArtifactCache(cacheScope);
  const jsonUrl = new URL("ndarray-cache.json", ndarrayCacheUrl).href;
  const hasJsonUrlInCache = await artifactCache.hasAllKeys([jsonUrl]);
  if (!hasJsonUrlInCache) {
    return false;
  }
  const result = await artifactCache.fetchWithCache(jsonUrl);
  let list;
  if (result instanceof Response) {
    list = await result.json();
  }
  list = list["records"] as Array<NDArrayShardEntry>;
  return await artifactCache.hasAllKeys(list.map(key => new URL(key.dataPath, ndarrayCacheUrl).href));
}<|MERGE_RESOLUTION|>--- conflicted
+++ resolved
@@ -1007,19 +1007,11 @@
 
   async hasAllKeys(keys: string[]) {
     if (this.cache === undefined) {
-<<<<<<< HEAD
-      return false;
-    }
-    return this.cache.keys()
-      .then(requests => requests.map(request => request.url))
-      .then(cacheKeys => keys.every(key => cacheKeys.includes(key)))
-=======
       this.cache = await caches.open(this.scope);
     }
     return this.cache.keys()
       .then(requests => requests.map(request => request.url))
       .then(cacheKeys => keys.every(key => cacheKeys.indexOf(key) !== -1))
->>>>>>> 89f529ff
       .catch(err => false);
   }
 }
